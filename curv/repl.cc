// Copyright 2016-2018 Doug Moen
// Licensed under the Apache License, version 2.0
// See accompanying file LICENSE or https://www.apache.org/licenses/LICENSE-2.0

//----------------------------------------------------------------------------
// The REPL is the Read-Eval-Print Loop. It's the interactive command line
// shell that lets you type Curv expressions, actions and definitions.
//
// It has two threads: a Repl thread that runs the REPL, and a Viewer thread
// that displays shapes in a Viewer window, and runs the OpenGL frame loop.
// The Viewer thread is a "worker" thread that receives messages from
// the REPL thread telling it to display a new shape or exit.
//
// On macOS, windows can only be run in the main thread, so the Viewer thread
// must be the main thread, and we must spawn a new thread to run the REPL.
// This is an inversion of the usual practice of running workers in spawned
// threads.

extern "C" {
#include <string.h>
#include <signal.h>
#include <stdlib.h>
#include <unistd.h>
#include <errno.h>
#include <unistd.h>
}
#include <iostream>
#include <fstream>
#include <thread>
#include <condition_variable>
#include <functional>

#include <replxx.hxx>

#include "shapes.h"
#include "view_server.h"

#include <libcurv/ansi_colour.h>
#include <libcurv/context.h>
#include <libcurv/exception.h>
#include <libcurv/program.h>
#include <libcurv/source.h>
#include <libcurv/system.h>

#include <libcurv/geom/shape.h>
#include <libcurv/geom/viewer/viewer.h>

View_Server view_server;

bool was_interrupted = false;

void interrupt_handler(int)
{
    was_interrupted = true;
}

<<<<<<< HEAD
replxx::Replxx::completions_t get_completions(std::string const& context, int index, void* user_data)
{
    auto* names = static_cast<curv::Namespace*>(user_data);
    replxx::Replxx::completions_t completions;

    std::string prefix {context.substr(index)};
    for (auto const& n : *names) {
        if (n.first.size() < prefix.size())
            continue;

        if (prefix.compare(0, std::string::npos, n.first.c_str(), prefix.size()) == 0)
            completions.emplace_back(n.first.c_str());
    }

    return completions;
}

=======
void color_input(std::string const& context, replxx::Replxx::colors_t& colors, void* user_data)
{
  auto* sys = static_cast<curv::System*>(user_data);

  auto source = curv::make<curv::String_Source>("", context);

  try {
    curv::Scanner scanner{std::move(source), *sys};

    for (;;) {
      using Color = replxx::Replxx::Color;
      using curv::Token;

      Color col;
      curv::Token tok = scanner.get_token();

      switch (tok.kind_) {
        case Token::k_end:
          return;

        // keywords
        case Token::k_by:
        case Token::k_do:
        case Token::k_else:
        case Token::k_for:
        case Token::k_if:
        case Token::k_in:
        case Token::k_let:
        case Token::k_include:
        case Token::k_var:
        case Token::k_where:
        case Token::k_while:
          col = Color::BRIGHTMAGENTA;
          break;

        // numerals
        case Token::k_num:
        case Token::k_hexnum:
          col = Color::YELLOW;
          break;

        // string literal
        case Token::k_quote:
        case Token::k_string_segment:
        case Token::k_char_escape:
        case Token::k_apostrophe:
        case Token::k_backtick:
          col = Color::BRIGHTGREEN;
          break;

        // string interpolation
        case Token::k_dollar_paren:
        case Token::k_dollar_brace:
        case Token::k_dollar_bracket:
        case Token::k_dollar_ident:
          col = Color::YELLOW;
          break;

        // syntactic symbols
        case Token::k_semicolon:
        case Token::k_equate:
        case Token::k_assign:
        case Token::k_ellipsis:
        case Token::k_at:
        case Token::k_right_arrow:
          col = Color::BRIGHTRED;
          break;

        // operators
        case Token::k_power:
        case Token::k_plus:
        case Token::k_minus:
        case Token::k_times:
        case Token::k_over:
        case Token::k_range:
        case Token::k_open_range:
        case Token::k_equal:
        case Token::k_not_equal:
        case Token::k_less:
        case Token::k_less_or_equal:
        case Token::k_greater:
        case Token::k_greater_or_equal:
        case Token::k_not:
        case Token::k_and:
        case Token::k_or:
        case Token::k_left_call:
        case Token::k_right_call:
          col = Color::BRIGHTBLUE;
          break;

        default:
          col = Color::NORMAL;
          break;
      }

      auto start = colors.begin();
      std::fill(start + tok.first_, start + tok.last_, col);
    }
  } catch (curv::Exception&) {}
}


>>>>>>> bbd96da8
void repl(curv::System* sys)
{
    // Catch keyboard interrupts, and set was_interrupted = true.
    // TODO: This will be used to interrupt the evaluator.
    struct sigaction interrupt_action;
    memset((void*)&interrupt_action, 0, sizeof(interrupt_action));
    interrupt_action.sa_handler = interrupt_handler;
    sigaction(SIGINT, &interrupt_action, nullptr);

    // top level definitions, extended by typing 'id = expr'
    curv::Namespace names = sys->std_namespace();

    replxx::Replxx rx;
<<<<<<< HEAD
    rx.set_completion_callback(get_completions, static_cast<void*>(&names));
=======
    rx.set_highlighter_callback(color_input, static_cast<void*>(sys));
>>>>>>> bbd96da8

    for (;;) {
        was_interrupted = false;
        const char* line = rx.input(AC_PROMPT "curv> " AC_RESET);
        if (line == nullptr) {
            if (errno == EAGAIN) continue;
            std::cout << "\n";
            break;
        }
        if (line[0] != '\0')
            rx.history_add(line);

        try {
            auto source = curv::make<curv::String_Source>("", line);
            curv::Program prog{std::move(source), *sys};
            prog.compile(&names);
            auto den = prog.denotes();
            if (den.first) {
                for (auto f : *den.first)
                    names[f.first] = curv::make<curv::Builtin_Value>(f.second);
            }
            if (den.second) {
                bool is_shape = false;
                if (den.second->size() == 1) {
                    static curv::Symbol lastval_key = "_";
                    names[lastval_key] =
                        curv::make<curv::Builtin_Value>(den.second->front());
                    curv::geom::Shape_Program shape{prog};
                    if (shape.recognize(den.second->front())) {
                        print_shape(shape);
                        view_server.display_shape(shape);
                        is_shape = true;
                    }
                }
                if (!is_shape) {
                    for (auto e : *den.second)
                        std::cout << e << "\n";
                }
            }
        } catch (std::exception& e) {
            sys->message("ERROR: ", e);
        }
    }
    view_server.exit();
}

void interactive_mode(
    curv::System& sys, const curv::geom::viewer::Viewer_Config& opts)
{
    (void) opts; // TODO
    sys.use_colour_ = true;
    std::thread repl_thread(repl, &sys);
    view_server.run(opts);
    if (repl_thread.joinable())
        repl_thread.join();
}<|MERGE_RESOLUTION|>--- conflicted
+++ resolved
@@ -54,7 +54,6 @@
     was_interrupted = true;
 }
 
-<<<<<<< HEAD
 replxx::Replxx::completions_t get_completions(std::string const& context, int index, void* user_data)
 {
     auto* names = static_cast<curv::Namespace*>(user_data);
@@ -72,7 +71,6 @@
     return completions;
 }
 
-=======
 void color_input(std::string const& context, replxx::Replxx::colors_t& colors, void* user_data)
 {
   auto* sys = static_cast<curv::System*>(user_data);
@@ -174,8 +172,6 @@
   } catch (curv::Exception&) {}
 }
 
-
->>>>>>> bbd96da8
 void repl(curv::System* sys)
 {
     // Catch keyboard interrupts, and set was_interrupted = true.
@@ -189,11 +185,8 @@
     curv::Namespace names = sys->std_namespace();
 
     replxx::Replxx rx;
-<<<<<<< HEAD
     rx.set_completion_callback(get_completions, static_cast<void*>(&names));
-=======
     rx.set_highlighter_callback(color_input, static_cast<void*>(sys));
->>>>>>> bbd96da8
 
     for (;;) {
         was_interrupted = false;
